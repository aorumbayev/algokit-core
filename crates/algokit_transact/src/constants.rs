pub const HASH_BYTES_LENGTH: usize = 32;
pub const ALGORAND_CHECKSUM_BYTE_LENGTH: usize = 4;
pub const ALGORAND_ADDRESS_LENGTH: usize = 58;
pub const ALGORAND_PUBLIC_KEY_BYTE_LENGTH: usize = 32;
<<<<<<< HEAD
pub const ALGORAND_SECRET_KEY_BYTE_LENGTH: usize = 32;
pub const ALGORAND_SIGNATURE_BYTE_LENGTH: usize = 64;
=======
pub const ALGORAND_SIGNATURE_ENCODING_INCR: usize = 75;
>>>>>>> f566b466
pub type Byte32 = [u8; 32];<|MERGE_RESOLUTION|>--- conflicted
+++ resolved
@@ -2,10 +2,7 @@
 pub const ALGORAND_CHECKSUM_BYTE_LENGTH: usize = 4;
 pub const ALGORAND_ADDRESS_LENGTH: usize = 58;
 pub const ALGORAND_PUBLIC_KEY_BYTE_LENGTH: usize = 32;
-<<<<<<< HEAD
 pub const ALGORAND_SECRET_KEY_BYTE_LENGTH: usize = 32;
 pub const ALGORAND_SIGNATURE_BYTE_LENGTH: usize = 64;
-=======
 pub const ALGORAND_SIGNATURE_ENCODING_INCR: usize = 75;
->>>>>>> f566b466
 pub type Byte32 = [u8; 32];