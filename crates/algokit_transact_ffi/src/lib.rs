mod transactions;

use algokit_transact::constants::*;
use algokit_transact::msgpack::{
    decode_base64_msgpack_to_json as internal_decode_base64_msgpack_to_json,
    decode_msgpack_to_json as internal_decode_msgpack_to_json,
    encode_json_to_base64_msgpack as internal_encode_json_to_base64_msgpack,
    encode_json_to_msgpack as internal_encode_json_to_msgpack,
    AlgoKitMsgPackError as InternalMsgPackError, ModelType as InternalModelType,
};
use algokit_transact::{
    AlgorandMsgpack, Byte32, EstimateTransactionSize, TransactionId, Transactions,
};
use ffi_macros::{ffi_enum, ffi_func, ffi_record};
use serde::{Deserialize, Serialize};
use serde_bytes::ByteBuf;

pub use transactions::ApplicationCallTransactionFields;

// thiserror is used to easily create errors than can be propagated to the language bindings
// UniFFI will create classes for errors (i.e. `MsgPackError.EncodingError` in Python)
#[derive(Debug, thiserror::Error)]
#[cfg_attr(feature = "ffi_uniffi", derive(uniffi::Error))]
pub enum AlgoKitTransactError {
    #[error("EncodingError: {0}")]
    EncodingError(String),
    #[error("DecodingError: {0}")]
    DecodingError(String),
    #[error("{0}")]
    InputError(String),
    #[error("MsgPackError: {0}")]
    MsgPackError(String),
}

// For now, in WASM we just throw the string, hence the error
// type being included in the error string above
// Perhaps in the future we could use a class like in UniFFI
#[cfg(feature = "ffi_wasm")]
impl From<AlgoKitTransactError> for JsValue {
    fn from(e: AlgoKitTransactError) -> Self {
        JsValue::from(e.to_string())
    }
}

// Convert errors from the Rust crate into the FFI-specific errors
impl From<algokit_transact::AlgoKitTransactError> for AlgoKitTransactError {
    fn from(e: algokit_transact::AlgoKitTransactError) -> Self {
        match e {
            algokit_transact::AlgoKitTransactError::DecodingError(_) => {
                AlgoKitTransactError::DecodingError(e.to_string())
            }
            algokit_transact::AlgoKitTransactError::EncodingError(_) => {
                AlgoKitTransactError::EncodingError(e.to_string())
            }
            algokit_transact::AlgoKitTransactError::MsgpackDecodingError(_) => {
                AlgoKitTransactError::DecodingError(e.to_string())
            }
            algokit_transact::AlgoKitTransactError::MsgpackEncodingError(_) => {
                AlgoKitTransactError::EncodingError(e.to_string())
            }
            algokit_transact::AlgoKitTransactError::UnknownTransactionType(_) => {
                AlgoKitTransactError::DecodingError(e.to_string())
            }
            algokit_transact::AlgoKitTransactError::InputError(e) => {
                AlgoKitTransactError::InputError(e.to_string())
            }
            algokit_transact::AlgoKitTransactError::InvalidAddress(_) => {
                AlgoKitTransactError::DecodingError(e.to_string())
            }
        }
    }
}

// Convert msgpack errors to FFI errors
impl From<InternalMsgPackError> for AlgoKitTransactError {
    fn from(e: InternalMsgPackError) -> Self {
        match e {
            InternalMsgPackError::SerializationError(e) => {
                AlgoKitTransactError::MsgPackError(e.to_string())
            }
            InternalMsgPackError::MsgpackEncodingError(e) => {
                AlgoKitTransactError::MsgPackError(e.to_string())
            }
            InternalMsgPackError::MsgpackDecodingError(e) => {
                AlgoKitTransactError::MsgPackError(e.to_string())
            }
            InternalMsgPackError::Base64DecodingError(e) => {
                AlgoKitTransactError::MsgPackError(e.to_string())
            }
            InternalMsgPackError::MsgpackWriteError(s) => AlgoKitTransactError::MsgPackError(s),
            InternalMsgPackError::UnknownModelError(s) => AlgoKitTransactError::MsgPackError(s),
            InternalMsgPackError::IoError(s) => AlgoKitTransactError::MsgPackError(s),
            InternalMsgPackError::ValueWriteError(s) => AlgoKitTransactError::MsgPackError(s),
        }
    }
}

#[cfg(feature = "ffi_uniffi")]
use uniffi::{self};

#[cfg(feature = "ffi_uniffi")]
uniffi::setup_scaffolding!();

#[cfg(feature = "ffi_wasm")]
use js_sys::Uint8Array;
#[cfg(feature = "ffi_wasm")]
use tsify_next::Tsify;
#[cfg(feature = "ffi_wasm")]
use wasm_bindgen::prelude::*;

// We need to use ByteBuf directly in the structs to get Uint8Array in TSify
// custom_type! and this impl is used to convert the ByteBuf to a Vec<u8> for the UniFFI bindings
#[cfg(feature = "ffi_uniffi")]
impl UniffiCustomTypeConverter for ByteBuf {
    type Builtin = Vec<u8>;

    fn into_custom(val: Self::Builtin) -> uniffi::Result<Self> {
        Ok(ByteBuf::from(val))
    }

    fn from_custom(obj: Self) -> Self::Builtin {
        obj.to_vec()
    }
}

#[cfg(feature = "ffi_uniffi")]
uniffi::custom_type!(ByteBuf, Vec<u8>);

// This becomes an enum in UniFFI language bindings and a
// string literal union in TS
#[derive(Serialize, Deserialize, Debug, PartialEq, Clone)]
#[cfg_attr(feature = "ffi_wasm", derive(Tsify))]
#[cfg_attr(feature = "ffi_wasm", tsify(into_wasm_abi, from_wasm_abi))]
#[cfg_attr(feature = "ffi_uniffi", derive(uniffi::Enum))]
pub enum TransactionType {
    Payment,
    AssetTransfer,
    AssetFreeze,
    AssetConfig,
    KeyRegistration,
    ApplicationCall,
}

#[ffi_record]
pub struct Address {
    address: String,
    pub_key: ByteBuf,
}

impl From<algokit_transact::Address> for Address {
    fn from(value: algokit_transact::Address) -> Self {
        Self {
            address: value.to_string(),
            pub_key: value.pub_key.to_vec().into(),
        }
    }
}

impl TryFrom<Address> for algokit_transact::Address {
    type Error = AlgoKitTransactError;

    fn try_from(value: Address) -> Result<Self, Self::Error> {
        let pub_key: [u8; ALGORAND_PUBLIC_KEY_BYTE_LENGTH] =
            value.pub_key.to_vec().try_into().map_err(|_| {
                AlgoKitTransactError::EncodingError(
                    format!(
                        "public key should be {} bytes",
                        ALGORAND_PUBLIC_KEY_BYTE_LENGTH
                    )
                    .to_string(),
                )
            })?;

        Ok(algokit_transact::Address::from_pubkey(&pub_key))
    }
}

#[ffi_record]
pub struct FeeParams {
    fee_per_byte: u64,
    min_fee: u64,
    extra_fee: Option<u64>,
    max_fee: Option<u64>,
}

#[ffi_record]
pub struct PaymentTransactionFields {
    receiver: Address,

    amount: u64,

    close_remainder_to: Option<Address>,
}

#[ffi_record]
pub struct AssetTransferTransactionFields {
    asset_id: u64,

    amount: u64,

    receiver: Address,

    asset_sender: Option<Address>,

    close_remainder_to: Option<Address>,
}

#[ffi_record]
pub struct Transaction {
    /// The type of transaction
    transaction_type: TransactionType,

    /// The sender of the transaction
    sender: Address,

    /// Optional transaction fee in microALGO.
    ///
    /// If not set, the fee will be interpreted as 0 by the network.
    fee: Option<u64>,

    first_valid: u64,

    last_valid: u64,

    genesis_hash: Option<ByteBuf>,

    genesis_id: Option<String>,

    note: Option<ByteBuf>,

    rekey_to: Option<Address>,

    lease: Option<ByteBuf>,

    group: Option<ByteBuf>,

    payment: Option<PaymentTransactionFields>,

    asset_transfer: Option<AssetTransferTransactionFields>,

    application_call: Option<ApplicationCallTransactionFields>,
}

impl TryFrom<Transaction> for algokit_transact::Transaction {
    type Error = AlgoKitTransactError;

    fn try_from(tx: Transaction) -> Result<Self, AlgoKitTransactError> {
        // Ensure there is never more than 1 transaction type specific field set
        if [
            tx.payment.is_some(),
            tx.asset_transfer.is_some(),
            tx.application_call.is_some(),
        ]
        .into_iter()
        .filter(|&x| x)
        .count()
            > 1
        {
            return Err(Self::Error::DecodingError(
                "Multiple transaction type specific fields set".to_string(),
            ));
        }

        match tx.transaction_type {
            TransactionType::Payment => Ok(algokit_transact::Transaction::Payment(tx.try_into()?)),
            TransactionType::AssetTransfer => {
                Ok(algokit_transact::Transaction::AssetTransfer(tx.try_into()?))
            }
<<<<<<< HEAD
            _ => Err(Self::Error::DecodingError(
                "Transaction type is not implemented".to_string(),
            )),
=======
            TransactionType::ApplicationCall => Ok(algokit_transact::Transaction::ApplicationCall(
                tx.try_into()?,
            )),
            _ => {
                return Err(Self::Error::DecodingError(
                    "Transaction type is not implemented".to_string(),
                ));
            }
>>>>>>> 57ae2b88
        }
    }
}

impl TryFrom<Transaction> for algokit_transact::TransactionHeader {
    type Error = AlgoKitTransactError;

    fn try_from(tx: Transaction) -> Result<Self, AlgoKitTransactError> {
        Ok(Self {
            sender: tx.sender.try_into()?,
            fee: tx.fee,
            first_valid: tx.first_valid,
            last_valid: tx.last_valid,
            genesis_id: tx.genesis_id,
            genesis_hash: tx.genesis_hash.map(bytebuf_to_byte32).transpose()?,
            note: tx.note.map(ByteBuf::into_vec),
            rekey_to: tx.rekey_to.map(TryInto::try_into).transpose()?,
            lease: tx.lease.map(bytebuf_to_byte32).transpose()?,
            group: tx.group.map(bytebuf_to_byte32).transpose()?,
        })
    }
}

impl From<algokit_transact::PaymentTransactionFields> for PaymentTransactionFields {
    fn from(tx: algokit_transact::PaymentTransactionFields) -> Self {
        Self {
            receiver: tx.receiver.into(),
            amount: tx.amount,
            close_remainder_to: tx.close_remainder_to.map(Into::into),
        }
    }
}

impl TryFrom<Transaction> for algokit_transact::PaymentTransactionFields {
    type Error = AlgoKitTransactError;

    fn try_from(tx: Transaction) -> Result<Self, Self::Error> {
        if tx.transaction_type != TransactionType::Payment || tx.payment.is_none() {
            return Err(Self::Error::DecodingError(
                "Payment data missing".to_string(),
            ));
        }

        let data = tx.clone().payment.unwrap();
        let header: algokit_transact::TransactionHeader = tx.try_into()?;

        Ok(Self {
            header,
            amount: data.amount,
            receiver: data.receiver.try_into()?,
            close_remainder_to: data.close_remainder_to.map(TryInto::try_into).transpose()?,
        })
    }
}

impl From<algokit_transact::AssetTransferTransactionFields> for AssetTransferTransactionFields {
    fn from(tx: algokit_transact::AssetTransferTransactionFields) -> Self {
        Self {
            asset_id: tx.asset_id,
            amount: tx.amount,
            receiver: tx.receiver.into(),
            asset_sender: tx.asset_sender.map(Into::into),
            close_remainder_to: tx.close_remainder_to.map(Into::into),
        }
    }
}

impl TryFrom<Transaction> for algokit_transact::AssetTransferTransactionFields {
    type Error = AlgoKitTransactError;

    fn try_from(tx: Transaction) -> Result<Self, Self::Error> {
        if tx.transaction_type != TransactionType::AssetTransfer || tx.asset_transfer.is_none() {
            return Err(Self::Error::DecodingError(
                "Asset Transfer data missing".to_string(),
            ));
        }

        let data = tx.clone().asset_transfer.unwrap();
        let header: algokit_transact::TransactionHeader = tx.try_into()?;

        Ok(Self {
            header,
            asset_id: data.asset_id,
            amount: data.amount,
            receiver: data.receiver.try_into()?,
            asset_sender: data.asset_sender.map(TryInto::try_into).transpose()?,
            close_remainder_to: data.close_remainder_to.map(TryInto::try_into).transpose()?,
        })
    }
}

impl TryFrom<algokit_transact::Transaction> for Transaction {
    type Error = AlgoKitTransactError;

    fn try_from(tx: algokit_transact::Transaction) -> Result<Self, AlgoKitTransactError> {
        match tx {
            algokit_transact::Transaction::Payment(payment) => {
                let payment_fields = payment.clone().into();
                build_transaction(
                    payment.header,
                    TransactionType::Payment,
                    Some(payment_fields),
                    None,
                    None,
                )
            }
            algokit_transact::Transaction::AssetTransfer(asset_transfer) => {
                let asset_transfer_fields = asset_transfer.clone().into();
                build_transaction(
                    asset_transfer.header,
                    TransactionType::AssetTransfer,
                    None,
                    Some(asset_transfer_fields),
                    None,
                )
            }
            algokit_transact::Transaction::ApplicationCall(application_call) => {
                let application_call_fields = application_call.clone().into();
                build_transaction(
                    application_call.header,
                    TransactionType::ApplicationCall,
                    None,
                    None,
                    Some(application_call_fields),
                )
            }
        }
    }
}

#[ffi_record]
pub struct SignedTransaction {
    /// The transaction that has been signed.
    pub transaction: Transaction,

    /// Optional Ed25519 signature authorizing the transaction.
    pub signature: Option<ByteBuf>,

    /// Optional auth address applicable if the transaction sender is a rekeyed account.
    pub auth_address: Option<Address>,
}

impl From<algokit_transact::SignedTransaction> for SignedTransaction {
    fn from(signed_tx: algokit_transact::SignedTransaction) -> Self {
        Self {
            transaction: signed_tx.transaction.try_into().unwrap(),
            signature: signed_tx.signature.map(|sig| sig.to_vec().into()),
            auth_address: signed_tx.auth_address.map(Into::into),
        }
    }
}

impl TryFrom<SignedTransaction> for algokit_transact::SignedTransaction {
    type Error = AlgoKitTransactError;

    fn try_from(signed_tx: SignedTransaction) -> Result<Self, Self::Error> {
        let signature = signed_tx
            .signature
            .map(|sig| {
                sig.to_vec().try_into().map_err(|_| {
                    AlgoKitTransactError::EncodingError(format!(
                        "signature should be {} bytes",
                        ALGORAND_SIGNATURE_BYTE_LENGTH
                    ))
                })
            })
            .transpose()?;

        Ok(Self {
            transaction: signed_tx.transaction.try_into()?,
            signature,
            auth_address: signed_tx.auth_address.map(TryInto::try_into).transpose()?,
        })
    }
}

fn bytebuf_to_byte32(buf: ByteBuf) -> Result<Byte32, AlgoKitTransactError> {
    let vec = buf.to_vec();
    vec.try_into().map_err(|_| {
        AlgoKitTransactError::DecodingError(
            "Expected 32 bytes but got a different length".to_string(),
        )
    })
}

fn byte32_to_bytebuf(b32: Byte32) -> ByteBuf {
    ByteBuf::from(b32.to_vec())
}

fn build_transaction(
    header: algokit_transact::TransactionHeader,
    transaction_type: TransactionType,
    payment: Option<PaymentTransactionFields>,
    asset_transfer: Option<AssetTransferTransactionFields>,
    application_call: Option<ApplicationCallTransactionFields>,
) -> Result<Transaction, AlgoKitTransactError> {
    Ok(Transaction {
        transaction_type,
        sender: header.sender.into(),
        fee: header.fee,
        first_valid: header.first_valid,
        last_valid: header.last_valid,
        genesis_id: header.genesis_id,
        genesis_hash: header.genesis_hash.map(byte32_to_bytebuf),
        note: header.note.map(Into::into),
        rekey_to: header.rekey_to.map(Into::into),
        lease: header.lease.map(byte32_to_bytebuf),
        group: header.group.map(byte32_to_bytebuf),
        payment,
        asset_transfer,
        application_call,
    })
}

// Each function need to be explicitly renamed for WASM
// and exported for UniFFI

/// Get the transaction type from the encoded transaction.
/// This is particularly useful when decoding a transaction that has an unknown type
#[ffi_func]
pub fn get_encoded_transaction_type(bytes: &[u8]) -> Result<TransactionType, AlgoKitTransactError> {
    let decoded = algokit_transact::Transaction::decode(bytes)?;

    match decoded {
        algokit_transact::Transaction::Payment(_) => Ok(TransactionType::Payment),
        algokit_transact::Transaction::AssetTransfer(_) => Ok(TransactionType::AssetTransfer),
        algokit_transact::Transaction::ApplicationCall(_) => Ok(TransactionType::ApplicationCall),
    }
}

#[ffi_func]
/// Encode the transaction with the domain separation (e.g. "TX") prefix
pub fn encode_transaction(tx: Transaction) -> Result<Vec<u8>, AlgoKitTransactError> {
    let ctx: algokit_transact::Transaction = tx.try_into()?;
    Ok(ctx.encode()?)
}

/// Encode transactions to MsgPack with the domain separation (e.g. "TX") prefix.
///
/// # Parameters
/// * `txs` - A collection of transactions to encode
///
/// # Returns
/// A collection of MsgPack encoded bytes or an error if encoding fails.
#[cfg(feature = "ffi_wasm")]
#[ffi_func]
/// Encode transactions with the domain separation (e.g. "TX") prefix
pub fn encode_transactions(txs: Vec<Transaction>) -> Result<Vec<Uint8Array>, AlgoKitTransactError> {
    txs.into_iter()
        .map(|tx| encode_transaction(tx).map(|bytes| bytes.as_slice().into()))
        .collect()
}

/// Encode transactions to MsgPack with the domain separation (e.g. "TX") prefix.
///
/// # Parameters
/// * `txs` - A collection of transactions to encode
///
/// # Returns
/// A collection of MsgPack encoded bytes or an error if encoding fails.
#[cfg(not(feature = "ffi_wasm"))]
#[ffi_func]
pub fn encode_transactions(txs: Vec<Transaction>) -> Result<Vec<Vec<u8>>, AlgoKitTransactError> {
    txs.into_iter().map(encode_transaction).collect()
}

#[ffi_func]
/// Encode the transaction without the domain separation (e.g. "TX") prefix
/// This is useful for encoding the transaction for signing with tools that automatically add "TX" prefix to the transaction bytes.
pub fn encode_transaction_raw(tx: Transaction) -> Result<Vec<u8>, AlgoKitTransactError> {
    let ctx: algokit_transact::Transaction = tx.try_into()?;
    Ok(ctx.encode_raw()?)
}

/// Decodes MsgPack bytes into a transaction.
///
/// # Parameters
/// * `encoded_tx` - MsgPack encoded bytes representing a transaction.
///
/// # Returns
/// A decoded transaction or an error if decoding fails.
#[ffi_func]
pub fn decode_transaction(encoded_tx: &[u8]) -> Result<Transaction, AlgoKitTransactError> {
    let ctx: algokit_transact::Transaction = algokit_transact::Transaction::decode(encoded_tx)?;
    ctx.try_into()
}

/// Decodes a collection of MsgPack bytes into a transaction collection.
///
/// # Parameters
/// * `encoded_txs` - A collection of MsgPack encoded bytes, each representing a transaction.
///
/// # Returns
/// A collection of decoded transactions or an error if decoding fails.
#[cfg(feature = "ffi_wasm")]
#[ffi_func]
pub fn decode_transactions(
    encoded_txs: Vec<Uint8Array>,
) -> Result<Vec<Transaction>, AlgoKitTransactError> {
    encoded_txs
        .iter()
        .map(|bytes| decode_transaction(bytes.to_vec().as_slice()))
        .collect()
}

/// Decodes a collection of MsgPack bytes into a transaction collection.
///
/// # Parameters
/// * `encoded_txs` - A collection of MsgPack encoded bytes, each representing a transaction.
///
/// # Returns
/// A collection of decoded transactions or an error if decoding fails.
#[cfg(not(feature = "ffi_wasm"))]
#[ffi_func]
pub fn decode_transactions(
    encoded_txs: Vec<Vec<u8>>,
) -> Result<Vec<Transaction>, AlgoKitTransactError> {
    encoded_txs
        .iter()
        .map(|tx| decode_transaction(tx))
        .collect()
}

/// Return the size of the transaction in bytes as if it was already signed and encoded.
/// This is useful for estimating the fee for the transaction.
#[ffi_func]
pub fn estimate_transaction_size(transaction: Transaction) -> Result<u64, AlgoKitTransactError> {
    let core_tx: algokit_transact::Transaction = transaction.try_into()?;
    core_tx
        .estimate_size()
        .map_err(|e| {
            AlgoKitTransactError::EncodingError(format!(
                "Failed to estimate transaction size: {}",
                e
            ))
        })?
        .try_into()
        .map_err(|_| {
            AlgoKitTransactError::EncodingError("Failed to convert size to u64".to_string())
        })
}

#[ffi_func]
pub fn address_from_pub_key(pub_key: &[u8]) -> Result<Address, AlgoKitTransactError> {
    Ok(
        algokit_transact::Address::from_pubkey(pub_key.try_into().map_err(|_| {
            AlgoKitTransactError::EncodingError(
                format!(
                    "public key should be {} bytes",
                    ALGORAND_PUBLIC_KEY_BYTE_LENGTH
                )
                .to_string(),
            )
        })?)
        .into(),
    )
}

#[ffi_func]
pub fn address_from_string(address: &str) -> Result<Address, AlgoKitTransactError> {
    address
        .parse::<algokit_transact::Address>()
        .map(Into::into)
        .map_err(|e| AlgoKitTransactError::EncodingError(e.to_string()))
}

/// Get the raw 32-byte transaction ID for a transaction.
#[ffi_func]
pub fn get_transaction_id_raw(tx: Transaction) -> Result<Vec<u8>, AlgoKitTransactError> {
    let tx_internal: algokit_transact::Transaction = tx.try_into()?;
    let id_raw = tx_internal.id_raw()?;
    Ok(id_raw.to_vec())
}

/// Get the base32 transaction ID string for a transaction.
#[ffi_func]
pub fn get_transaction_id(tx: Transaction) -> Result<String, AlgoKitTransactError> {
    let tx_internal: algokit_transact::Transaction = tx.try_into()?;
    Ok(tx_internal.id()?)
}

/// Groups a collection of transactions by calculating and assigning the group to each transaction.
#[ffi_func]
pub fn group_transactions(txs: Vec<Transaction>) -> Result<Vec<Transaction>, AlgoKitTransactError> {
    let txs_internal: Vec<algokit_transact::Transaction> = txs
        .into_iter()
        .map(|tx| tx.try_into())
        .collect::<Result<Vec<_>, _>>()?;

    let grouped_txs: Vec<Transaction> = txs_internal
        .assign_group()?
        .into_iter()
        .map(|tx| tx.try_into())
        .collect::<Result<Vec<_>, _>>()?;

    Ok(grouped_txs)
}

/// Enum containing all constants used in this crate.
#[ffi_enum]
pub enum AlgorandConstant {
    /// Length of hash digests (32)
    HashLength,

    /// Length of the checksum used in Algorand addresses (4)
    ChecksumLength,

    /// Length of a base32-encoded Algorand address (58)
    AddressLength,

    /// Length of an Algorand public key in bytes (32)
    PublicKeyLength,

    /// Length of an Algorand secret key in bytes (32)
    SecretKeyLength,

    /// Length of an Algorand signature in bytes (64)
    SignatureLength,

    /// Increment in the encoded byte size when a signature is attached to a transaction (75)
    SignatureEncodingIncrLength,

    // The maximum number of transactions in a group (16)
    MaxTxGroupSize,
}

impl AlgorandConstant {
    /// Get the numeric value of the constant
    pub fn value(&self) -> u64 {
        match self {
            AlgorandConstant::HashLength => HASH_BYTES_LENGTH as u64,
            AlgorandConstant::ChecksumLength => ALGORAND_CHECKSUM_BYTE_LENGTH as u64,
            AlgorandConstant::AddressLength => ALGORAND_ADDRESS_LENGTH as u64,
            AlgorandConstant::PublicKeyLength => ALGORAND_PUBLIC_KEY_BYTE_LENGTH as u64,
            AlgorandConstant::SecretKeyLength => ALGORAND_SECRET_KEY_BYTE_LENGTH as u64,
            AlgorandConstant::SignatureLength => ALGORAND_SIGNATURE_BYTE_LENGTH as u64,
            AlgorandConstant::SignatureEncodingIncrLength => {
                ALGORAND_SIGNATURE_ENCODING_INCR as u64
            }
            AlgorandConstant::MaxTxGroupSize => MAX_TX_GROUP_SIZE as u64,
        }
    }
}

#[ffi_func]
pub fn get_algorand_constant(constant: AlgorandConstant) -> u64 {
    constant.value()
}

impl TryFrom<FeeParams> for algokit_transact::FeeParams {
    type Error = AlgoKitTransactError;

    fn try_from(value: FeeParams) -> Result<Self, Self::Error> {
        Ok(Self {
            fee_per_byte: value.fee_per_byte,
            min_fee: value.min_fee,
            extra_fee: value.extra_fee,
            max_fee: value.max_fee,
        })
    }
}

#[ffi_func]
pub fn assign_fee(
    txn: Transaction,
    fee_params: FeeParams,
) -> Result<Transaction, AlgoKitTransactError> {
    let txn_internal: algokit_transact::Transaction = txn.try_into()?;
    let fee_params_internal: algokit_transact::FeeParams = fee_params.try_into()?;

    let updated_txn = txn_internal.assign_fee(fee_params_internal)?;

    updated_txn.try_into()
}

/// Decodes a signed transaction.
///
/// # Parameters
/// * `bytes` - The MsgPack encoded signed transaction bytes
///
/// # Returns
/// The decoded SignedTransaction or an error if decoding fails.
#[ffi_func]
pub fn decode_signed_transaction(bytes: &[u8]) -> Result<SignedTransaction, AlgoKitTransactError> {
    let signed_tx = algokit_transact::SignedTransaction::decode(bytes)?;
    Ok(signed_tx.into())
}

/// Decodes a collection of MsgPack bytes into a signed transaction collection.
///
/// # Parameters
/// * `encoded_signed_txs` - A collection of MsgPack encoded bytes, each representing a signed transaction.
///
/// # Returns
/// A collection of decoded signed transactions or an error if decoding fails.
#[cfg(feature = "ffi_wasm")]
#[ffi_func]
pub fn decode_signed_transactions(
    encoded_signed_txs: Vec<Uint8Array>,
) -> Result<Vec<SignedTransaction>, AlgoKitTransactError> {
    encoded_signed_txs
        .iter()
        .map(|bytes| decode_signed_transaction(bytes.to_vec().as_slice()))
        .collect()
}

/// Decodes a collection of MsgPack bytes into a signed transaction collection.
///
/// # Parameters
/// * `encoded_signed_txs` - A collection of MsgPack encoded bytes, each representing a signed transaction.
///
/// # Returns
/// A collection of decoded signed transactions or an error if decoding fails.
#[cfg(not(feature = "ffi_wasm"))]
#[ffi_func]
pub fn decode_signed_transactions(
    encoded_signed_txs: Vec<Vec<u8>>,
) -> Result<Vec<SignedTransaction>, AlgoKitTransactError> {
    encoded_signed_txs
        .iter()
        .map(|tx| decode_signed_transaction(tx))
        .collect()
}

/// Encode a signed transaction to MsgPack for sending on the network.
///
/// This method performs canonical encoding. No domain separation prefix is applicable.
///
/// # Parameters
/// * `signed_tx` - The signed transaction to encode
///
/// # Returns
/// The MsgPack encoded bytes or an error if encoding fails.
#[ffi_func]
pub fn encode_signed_transaction(
    signed_tx: SignedTransaction,
) -> Result<Vec<u8>, AlgoKitTransactError> {
    let signed_tx_internal: algokit_transact::SignedTransaction = signed_tx.try_into()?;
    Ok(signed_tx_internal.encode()?)
}

/// Encode signed transactions to MsgPack for sending on the network.
///
/// This method performs canonical encoding. No domain separation prefix is applicable.
///
/// # Parameters
/// * `signed_txs` - A collection of signed transactions to encode
///
/// # Returns
/// A collection of MsgPack encoded bytes or an error if encoding fails.
#[cfg(feature = "ffi_wasm")]
#[ffi_func]
pub fn encode_signed_transactions(
    signed_txs: Vec<SignedTransaction>,
) -> Result<Vec<Uint8Array>, AlgoKitTransactError> {
    signed_txs
        .into_iter()
        .map(|tx| encode_signed_transaction(tx).map(|bytes| bytes.as_slice().into()))
        .collect()
}

/// Encode signed transactions to MsgPack for sending on the network.
///
/// This method performs canonical encoding. No domain separation prefix is applicable.
///
/// # Parameters
/// * `signed_txs` - A collection of signed transactions to encode
///
/// # Returns
/// A collection of MsgPack encoded bytes or an error if encoding fails.
#[cfg(not(feature = "ffi_wasm"))]
#[ffi_func]
pub fn encode_signed_transactions(
    signed_txs: Vec<SignedTransaction>,
) -> Result<Vec<Vec<u8>>, AlgoKitTransactError> {
    signed_txs
        .into_iter()
        .map(encode_signed_transaction)
        .collect()
}

#[cfg(test)]
mod tests {
    use super::*;
    use algokit_transact::test_utils::{TestDataMother, TransactionMother};
    use pretty_assertions::assert_eq;

    #[test]
    fn test_get_encoded_payment_transaction_type() {
        let txn: Transaction = TransactionMother::simple_payment()
            .build()
            .unwrap()
            .try_into()
            .unwrap();

        // Encode the transaction
        let encoded = encode_transaction(txn).unwrap();

        // Test the get_encoded_transaction_type function
        let tx_type = get_encoded_transaction_type(&encoded).unwrap();
        assert_eq!(tx_type, TransactionType::Payment);
    }

    #[test]
    fn test_get_encoded_asset_transfer_transaction_type() {
        let txn: Transaction = TransactionMother::simple_asset_transfer()
            .build()
            .unwrap()
            .try_into()
            .unwrap();

        // Encode the transaction
        let encoded = encode_transaction(txn).unwrap();

        // Test the get_encoded_transaction_type function
        let tx_type = get_encoded_transaction_type(&encoded).unwrap();
        assert_eq!(tx_type, TransactionType::AssetTransfer);
    }

    #[test]
    fn test_payment_transaction_id_ffi() {
        let data = TestDataMother::simple_payment();
        let tx_ffi: Transaction = data.transaction.try_into().unwrap();

        let actual_id = get_transaction_id(tx_ffi.clone()).unwrap();
        let actual_id_raw = get_transaction_id_raw(tx_ffi.clone()).unwrap();

        assert_eq!(actual_id, data.id);
        assert_eq!(actual_id_raw, data.id_raw);
    }

    #[test]
    fn test_asset_transfer_transaction_id_ffi() {
        let data = TestDataMother::simple_asset_transfer();
        let tx_ffi: Transaction = data.transaction.try_into().unwrap();

        let actual_id = get_transaction_id(tx_ffi.clone()).unwrap();
        let actual_id_raw = get_transaction_id_raw(tx_ffi.clone()).unwrap();

        assert_eq!(actual_id, data.id);
        assert_eq!(actual_id_raw, data.id_raw);
    }

    #[test]
    fn test_group_transactions_ffi() {
        let expected_group = [
            157, 37, 101, 171, 205, 211, 38, 98, 250, 86, 254, 215, 115, 126, 212, 252, 24, 53,
            199, 142, 152, 75, 250, 200, 173, 128, 52, 142, 13, 193, 184, 137,
        ];
        let tx1 = TestDataMother::simple_payment()
            .transaction
            .try_into()
            .unwrap();
        let tx2 = TestDataMother::simple_asset_transfer()
            .transaction
            .try_into()
            .unwrap();
        let tx3 = TestDataMother::opt_in_asset_transfer()
            .transaction
            .try_into()
            .unwrap();
        let txs = vec![tx1, tx2, tx3];

        let grouped_txs = group_transactions(txs.clone()).unwrap();

        assert_eq!(grouped_txs.len(), txs.len());
        for grouped_tx in grouped_txs.into_iter() {
            assert_eq!(grouped_tx.group.unwrap(), &expected_group);
        }
    }
}

// ========== MessagePack FFI Functions ==========

#[derive(Serialize, Deserialize, Debug, PartialEq, Clone)]
#[cfg_attr(feature = "ffi_wasm", derive(tsify_next::Tsify))]
#[cfg_attr(feature = "ffi_wasm", tsify(into_wasm_abi, from_wasm_abi))]
#[cfg_attr(feature = "ffi_uniffi", derive(uniffi::Enum))]
pub enum ModelType {
    SimulateRequest,
    SimulateTransaction200Response,
}

impl From<ModelType> for InternalModelType {
    fn from(model_type: ModelType) -> Self {
        match model_type {
            ModelType::SimulateRequest => InternalModelType::SimulateRequest,
            ModelType::SimulateTransaction200Response => {
                InternalModelType::SimulateTransaction200Response
            }
        }
    }
}

impl From<InternalModelType> for ModelType {
    fn from(model_type: InternalModelType) -> Self {
        match model_type {
            InternalModelType::SimulateRequest => ModelType::SimulateRequest,
            InternalModelType::SimulateTransaction200Response => {
                ModelType::SimulateTransaction200Response
            }
        }
    }
}

#[ffi_func]
pub fn encode_json_to_msgpack(
    model_type: ModelType,
    json_str: &str,
) -> Result<Vec<u8>, AlgoKitTransactError> {
    let internal_type: InternalModelType = model_type.into();
    Ok(internal_encode_json_to_msgpack(internal_type, json_str)?)
}

#[ffi_func]
pub fn decode_msgpack_to_json(
    model_type: ModelType,
    msgpack_bytes: &[u8],
) -> Result<String, AlgoKitTransactError> {
    let internal_type: InternalModelType = model_type.into();
    Ok(internal_decode_msgpack_to_json(
        internal_type,
        msgpack_bytes,
    )?)
}

#[ffi_func]
pub fn encode_json_to_base64_msgpack(
    model_type: ModelType,
    json_str: &str,
) -> Result<String, AlgoKitTransactError> {
    let internal_type: InternalModelType = model_type.into();
    Ok(internal_encode_json_to_base64_msgpack(
        internal_type,
        json_str,
    )?)
}

#[ffi_func]
pub fn decode_base64_msgpack_to_json(
    model_type: ModelType,
    base64_str: &str,
) -> Result<String, AlgoKitTransactError> {
    let internal_type: InternalModelType = model_type.into();
    Ok(internal_decode_base64_msgpack_to_json(
        internal_type,
        base64_str,
    )?)
}

#[ffi_func]
pub fn supported_models() -> Vec<ModelType> {
    algokit_transact::msgpack::supported_models()
        .into_iter()
        .map(Into::into)
        .collect()
}<|MERGE_RESOLUTION|>--- conflicted
+++ resolved
@@ -266,20 +266,12 @@
             TransactionType::AssetTransfer => {
                 Ok(algokit_transact::Transaction::AssetTransfer(tx.try_into()?))
             }
-<<<<<<< HEAD
+            TransactionType::ApplicationCall => Ok(algokit_transact::Transaction::ApplicationCall(
+                tx.try_into()?,
+            )),
             _ => Err(Self::Error::DecodingError(
                 "Transaction type is not implemented".to_string(),
             )),
-=======
-            TransactionType::ApplicationCall => Ok(algokit_transact::Transaction::ApplicationCall(
-                tx.try_into()?,
-            )),
-            _ => {
-                return Err(Self::Error::DecodingError(
-                    "Transaction type is not implemented".to_string(),
-                ));
-            }
->>>>>>> 57ae2b88
         }
     }
 }
